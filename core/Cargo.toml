[package]
name = "dust"
version = "0.1.0"
edition = "2021"

[[bin]]
name = "dust"
path = "bin/dust.rs"

[[bin]]
name = "dust-api"
path = "bin/dust_api.rs"

[dependencies]
anyhow = "1.0"
serde = { version = "1.0", features = ["rc", "derive"] }
serde_json = "1.0"
pest = "2.0"
pest_derive = "2.0"
js-sandbox = "0.2.0-rc.0"
clap = { version = "3.2", features = ["derive"] }
colored = "2.0"
shellexpand = "2.1"
blake3 = "1.3"
async-trait = "0.1"
hyper = { version = "0.14", features = ["full"] }
tokio = { version = "1.20", features = ["full"] }
hyper-tls = "0.5"
itertools = "0.10"
async-fs = "1.6"
futures = "0.3"
async-std = "1.12"
lazy_static = "1.4"
regex = "1.6"
rand = "0.8"
uuid = { version = "1.1", features = ["v4"] }
parking_lot = "0.12"
chrono = "0.4"
axum = "0.5"
rusqlite = { version = "0.28", features = ["bundled", "chrono", "serde_json"] }
<<<<<<< HEAD
axum = "0.5.16"
r2d2_sqlite = "0.21.0"
r2d2 = "0.8.10"
urlencoding = "2.1.2"
=======
r2d2_sqlite = "0.21"
r2d2 = "0.8"
tokio-postgres = "0.7"
bb8 = "0.8"
bb8-postgres = "0.8"
>>>>>>> d5cad560
<|MERGE_RESOLUTION|>--- conflicted
+++ resolved
@@ -38,15 +38,9 @@
 chrono = "0.4"
 axum = "0.5"
 rusqlite = { version = "0.28", features = ["bundled", "chrono", "serde_json"] }
-<<<<<<< HEAD
-axum = "0.5.16"
-r2d2_sqlite = "0.21.0"
-r2d2 = "0.8.10"
-urlencoding = "2.1.2"
-=======
 r2d2_sqlite = "0.21"
 r2d2 = "0.8"
 tokio-postgres = "0.7"
 bb8 = "0.8"
 bb8-postgres = "0.8"
->>>>>>> d5cad560
+urlencoding = "2.1.2"