--- conflicted
+++ resolved
@@ -50,11 +50,7 @@
             BlockType::LLM => 8,
             BlockType::Map => 64,
             BlockType::Reduce => 64,
-<<<<<<< HEAD
-            BlockType::Google_Answer => 8,
-=======
             BlockType::Search => 8,
->>>>>>> 757ad786
         }
     }
 }
