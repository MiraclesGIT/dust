--- conflicted
+++ resolved
@@ -26,11 +26,7 @@
   if (keyRes.isErr()) {
     return apiError(req, res, keyRes.error);
   }
-<<<<<<< HEAD
-  const auth = await Authenticator.fromKey(
-=======
-  let { auth } = await Authenticator.fromKey(
->>>>>>> beaff7c8
+  const { auth } = await Authenticator.fromKey(
     keyRes.value,
     req.query.wId as string
   );
