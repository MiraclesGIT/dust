import { DataSource, User, Provider } from "@app/lib/models";
import { authOptions } from "@app/pages/api/auth/[...nextauth]";
import { NextApiRequest, NextApiResponse } from "next";
import { unstable_getServerSession } from "next-auth/next";
import { Op } from "sequelize";
<<<<<<< HEAD
import withLogging from "@app/logger/withlogging";
=======
import { credentialsFromProviders } from "@app/lib/providers";
>>>>>>> 4cb2c7fb

const { DUST_API } = process.env;

export type GetDataSourcesResponseBody = {
  dataSources: Array<{
    id: number;
    name: string;
    description?: string;
    visibility: string;
    config?: string;
    dustAPIProjectId: string;
    updatedAt: Date;
  }>;
};

async function handler(
  req: NextApiRequest,
  res: NextApiResponse<GetDataSourcesResponseBody>
) {
  const session = await unstable_getServerSession(req, res, authOptions);

  let user = await User.findOne({
    where: {
      username: req.query.user,
    },
  });

  if (!user) {
    res.status(200).json({ dataSources: [] });
    return;
  }

  const readOnly = !(
    session && session.provider.id.toString() === user.githubId
  );

  const where = readOnly
    ? {
        userId: user.id,
        // Do not include 'unlisted' here.
        visibility: "public",
      }
    : {
        userId: user.id,
        visibility: {
          [Op.or]: ["public", "private"],
        },
      };
  let dataSources = await DataSource.findAll({
    where,
    order: [["updatedAt", "DESC"]],
    attributes: [
      "id",
      "name",
      "description",
      "visibility",
      "config",
      "dustAPIProjectId",
      "updatedAt",
    ],
  });

  switch (req.method) {
    case "GET":
      res.status(200).json({ dataSources });
      break;

    case "POST":
      if (readOnly) {
        res.status(401).end();
        return;
      }

      if (
        !req.body ||
        !(typeof req.body.name == "string") ||
        !(typeof req.body.description == "string") ||
        !(typeof req.body.provider_id == "string") ||
        !(typeof req.body.model_id == "string") ||
        !(typeof req.body.max_chunk_size == "string") ||
        !["public", "private"].includes(req.body.visibility)
      ) {
        res.status(400).end();
        break;
      }

      // Enforce FreePlan limit: 1 DataSource.
      if (dataSources.length >= 1 && user.username !== "spolu") {
        res.status(400).end();
        break;
      }

      const pRes = await fetch(`${DUST_API}/projects`, {
        method: "POST",
      });
      const dustProject = await pRes.json();
      if (dustProject.error) {
        res.status(500).end();
        break;
      }

      let description = req.body.description ? req.body.description : null;
      let maxChunkSize = parseInt(req.body.max_chunk_size);
      if (isNaN(maxChunkSize)) {
        res.status(400).end();
        break;
      }

      let [providers] = await Promise.all([
        Provider.findAll({
          where: {
            userId: user.id,
          },
        }),
      ]);
      let credentials = credentialsFromProviders(providers);

      const dsRes = await fetch(
        `${DUST_API}/projects/${dustProject.response.project.project_id}/data_sources`,
        {
          method: "POST",
          headers: {
            "Content-Type": "application/json",
          },
          body: JSON.stringify({
            data_source_id: req.body.name,
            config: {
              provider_id: req.body.provider_id,
              model_id: req.body.model_id,
              splitter_id: "base_v0",
              max_chunk_size: maxChunkSize,
              use_cache: false,
            },
            credentials,
          }),
        }
      );

      const dustDataSource = await dsRes.json();
      if (dustDataSource.error) {
        res.status(500).end();
        break;
      }

      let ds = await DataSource.create({
        name: req.body.name,
        description: description,
        visibility: req.body.visibility,
        config: JSON.stringify(dustDataSource.response.data_source.config),
        dustAPIProjectId: dustProject.response.project.project_id,
        userId: user.id,
      });

      res.redirect(`/${session.user.username}/ds/${req.body.name}`);
      break;

    default:
      res.status(405).end();
      break;
  }
}

export default withLogging(handler);<|MERGE_RESOLUTION|>--- conflicted
+++ resolved
@@ -3,11 +3,9 @@
 import { NextApiRequest, NextApiResponse } from "next";
 import { unstable_getServerSession } from "next-auth/next";
 import { Op } from "sequelize";
-<<<<<<< HEAD
+import { credentialsFromProviders } from "@app/lib/providers";
 import withLogging from "@app/logger/withlogging";
-=======
-import { credentialsFromProviders } from "@app/lib/providers";
->>>>>>> 4cb2c7fb
+
 
 const { DUST_API } = process.env;
 
